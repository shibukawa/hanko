package handler

import (
	"errors"
	"fmt"
	"github.com/gobuffalo/pop/v6"
	"github.com/gofrs/uuid"
	"github.com/labstack/echo/v4"
	"github.com/teamhanko/hanko/backend/config"
	"github.com/teamhanko/hanko/backend/crypto"
	"github.com/teamhanko/hanko/backend/dto"
	"github.com/teamhanko/hanko/backend/mail"
	"github.com/teamhanko/hanko/backend/persistence"
	"github.com/teamhanko/hanko/backend/persistence/models"
	"github.com/teamhanko/hanko/backend/session"
	"golang.org/x/crypto/bcrypt"
	"gopkg.in/gomail.v2"
	"net/http"
	"time"
)

type PasscodeHandler struct {
	mailer            mail.Mailer
	renderer          *mail.Renderer
	passcodeGenerator crypto.PasscodeGenerator
	persister         persistence.Persister
	emailConfig       config.Email
	serviceConfig     config.Service
	TTL               int
	sessionManager    session.Manager
}

var maxPasscodeTries = 3

func NewPasscodeHandler(config config.Passcode, serviceConfig config.Service, persister persistence.Persister, sessionManager session.Manager, mailer mail.Mailer) (*PasscodeHandler, error) {
	renderer, err := mail.NewRenderer()
	if err != nil {
		return nil, fmt.Errorf("failed to create new renderer: %w", err)
	}
	return &PasscodeHandler{
		mailer:            mailer,
		renderer:          renderer,
		passcodeGenerator: crypto.NewPasscodeGenerator(),
		persister:         persister,
		emailConfig:       config.Email,
		serviceConfig:     serviceConfig,
		TTL:               config.TTL,
		sessionManager:    sessionManager,
	}, nil
}

func (h *PasscodeHandler) Init(c echo.Context) error {
	var body dto.PasscodeInitRequest
	if err := (&echo.DefaultBinder{}).BindBody(c, &body); err != nil {
		return dto.ToHttpError(err)
	}

	if err := c.Validate(body); err != nil {
		return dto.ToHttpError(err)
	}

	userId, err := uuid.FromString(body.UserId)
	if err != nil {
		return dto.NewHTTPError(http.StatusBadRequest, "failed to parse userId as uuid").SetInternal(err)
	}

	user, err := h.persister.GetUserPersister().Get(userId)
	if err != nil {
		return fmt.Errorf("failed to get user: %w", err)
	}
	if user == nil {
		return dto.NewHTTPError(http.StatusBadRequest).SetInternal(errors.New("user not found"))
	}

	passcode, err := h.passcodeGenerator.Generate()
	if err != nil {
		return fmt.Errorf("failed to generate passcode: %w", err)
	}

	passcodeId, err := uuid.NewV4()
	if err != nil {
		return fmt.Errorf("failed to create passcodeId: %w", err)
	}
	now := time.Now()
	hashedPasscode, err := bcrypt.GenerateFromPassword([]byte(passcode), 12)
	if err != nil {
		return fmt.Errorf("failed to hash passcode: %w", err)
	}
	passcodeModel := models.Passcode{
		ID:        passcodeId,
		UserId:    userId,
		Ttl:       h.TTL,
		Code:      string(hashedPasscode),
		CreatedAt: now,
		UpdatedAt: now,
	}

	err = h.persister.GetPasscodePersister().Create(passcodeModel)
	if err != nil {
		return fmt.Errorf("failed to store passcode: %w", err)
	}

	durationTTL := time.Duration(h.TTL) * time.Second
	data := map[string]interface{}{
		"Code":        passcode,
		"ServiceName": h.serviceConfig.Name,
		"TTL":         fmt.Sprintf("%.0f", durationTTL.Minutes()),
	}

	lang := c.Request().Header.Get("Accept-Language")
	str, err := h.renderer.Render("loginTextMail", lang, data)
	if err != nil {
		return fmt.Errorf("failed to render email template: %w", err)
	}

	message := gomail.NewMessage()
	message.SetAddressHeader("To", user.Email, "")
	message.SetAddressHeader("From", h.emailConfig.FromAddress, h.emailConfig.FromName)

	message.SetHeader("Subject", h.renderer.Translate(lang, "email_subject_login", data))

	message.SetBody("text/plain", str)

	err = h.mailer.Send(message)
	if err != nil {
		return fmt.Errorf("failed to send passcode: %w", err)
	}

	return c.JSON(http.StatusOK, dto.PasscodeReturn{
		Id:        passcodeId.String(),
		TTL:       h.TTL,
		CreatedAt: passcodeModel.CreatedAt,
	})
}

func (h *PasscodeHandler) Finish(c echo.Context) error {
	startTime := time.Now()
	var body dto.PasscodeFinishRequest
	if err := (&echo.DefaultBinder{}).BindBody(c, &body); err != nil {
		return dto.ToHttpError(err)
	}

	if err := c.Validate(body); err != nil {
		return dto.ToHttpError(err)
	}

	passcodeId, err := uuid.FromString(body.Id)
	if err != nil {
		return dto.NewHTTPError(http.StatusBadRequest, "failed to parse passcodeId as uuid").SetInternal(err)
	}

	// only if an internal server occurs the transaction should be rolled back
	var businessError error
	transactionError := h.persister.Transaction(func(tx *pop.Connection) error {
		passcodePersister := h.persister.GetPasscodePersisterWithConnection(tx)
		userPersister := h.persister.GetUserPersisterWithConnection(tx)
		passcode, err := passcodePersister.Get(passcodeId)
		if err != nil {
			return fmt.Errorf("failed to get passcode: %w", err)
		}
		if passcode == nil {
			businessError = dto.NewHTTPError(http.StatusNotFound, "passcode not found")
			return nil
		}

		lastVerificationTime := passcode.CreatedAt.Add(time.Duration(passcode.Ttl) * time.Second)
		if lastVerificationTime.Before(startTime) {
			businessError = dto.NewHTTPError(http.StatusRequestTimeout, "passcode request timed out").SetInternal(errors.New(fmt.Sprintf("createdAt: %s -> lastVerificationTime: %s", passcode.CreatedAt, lastVerificationTime))) // TODO: maybe we should use BadRequest, because RequestTimeout might be to technical and can refer to different error
			return nil
		}

		err = bcrypt.CompareHashAndPassword([]byte(passcode.Code), []byte(body.Code))
		if err != nil {
			passcode.TryCount = passcode.TryCount + 1

			if passcode.TryCount >= maxPasscodeTries {
				err = passcodePersister.Delete(*passcode)
				if err != nil {
					return fmt.Errorf("failed to delete passcode: %w", err)
				}
				businessError = dto.NewHTTPError(http.StatusGone, "max attempts reached")
				return nil
			}

			err = passcodePersister.Update(*passcode)
			if err != nil {
				return fmt.Errorf("failed to update passcode: %w", err)
			}

<<<<<<< HEAD
			return dto.NewHTTPError(http.StatusUnauthorized).SetInternal(errors.New("passcode invalid"))
=======
			businessError = dto.NewHTTPError(http.StatusUnauthorized)
			return nil
>>>>>>> d38653c1
		}

		err = passcodePersister.Delete(*passcode)
		if err != nil {
			return fmt.Errorf("failed to delete passcode: %w", err)
		}

		user, err := userPersister.Get(passcode.UserId)
		if err != nil {
			return fmt.Errorf("failed to get user: %w", err)
		}

		if !user.Verified {
			user.Verified = true
			err = userPersister.Update(*user)
			if err != nil {
				return fmt.Errorf("failed to update user: %w", err)
			}
		}

		cookie, err := h.sessionManager.GenerateCookie(passcode.UserId)
		if err != nil {
			return fmt.Errorf("failed to create session token: %w", err)
		}

		c.SetCookie(cookie)
		return c.JSON(http.StatusOK, dto.PasscodeReturn{
			Id:        passcode.ID.String(),
			TTL:       passcode.Ttl,
			CreatedAt: passcode.CreatedAt,
		})
	})

	if businessError != nil {
		return businessError
	}

	return transactionError
}<|MERGE_RESOLUTION|>--- conflicted
+++ resolved
@@ -187,12 +187,8 @@
 				return fmt.Errorf("failed to update passcode: %w", err)
 			}
 
-<<<<<<< HEAD
-			return dto.NewHTTPError(http.StatusUnauthorized).SetInternal(errors.New("passcode invalid"))
-=======
-			businessError = dto.NewHTTPError(http.StatusUnauthorized)
+			businessError = dto.NewHTTPError(http.StatusUnauthorized).SetInternal(errors.New("passcode invalid"))
 			return nil
->>>>>>> d38653c1
 		}
 
 		err = passcodePersister.Delete(*passcode)
