package persistence

import (
	"embed"
	"github.com/gobuffalo/pop/v6"
	"github.com/teamhanko/hanko/config"
)

//go:embed migrations/*
var migrations embed.FS

// Persister is the persistence interface connecting to the database and capable of doing migrations
type persister struct {
	DB *pop.Connection
}

type Persister interface {
	GetConnection() *pop.Connection
<<<<<<< HEAD
=======
	Transaction(func(tx *pop.Connection) error) error
>>>>>>> e06840db
	GetUserPersister() UserPersister
	GetUserPersisterWithConnection(tx *pop.Connection) UserPersister
	GetPasscodePersister() PasscodePersister
	GetPasscodePersisterWithConnection(tx *pop.Connection) PasscodePersister
	GetWebauthnCredentialPersister() WebauthnCredentialPersister
	GetWebauthnCredentialPersisterWithConnection(tx *pop.Connection) WebauthnCredentialPersister
	GetWebauthnSessionDataPersister() WebauthnSessionDataPersister
	GetWebauthnSessionDataPersisterWithConnection(tx *pop.Connection) WebauthnSessionDataPersister
	GetJwkPersister() JwkPersister
	GetJwkPersisterWithConnection(tx *pop.Connection) JwkPersister
}

type Migrator interface {
	MigrateUp() error
	MigrateDown(int) error
}

type Storage interface {
	Migrator
	Persister
}

//New return a new Persister Object with given configuration
func New(config config.Database) (Storage, error) {
	DB, err := pop.NewConnection(&pop.ConnectionDetails{
		Dialect:  config.Dialect,
		Database: config.Database,
		Host:     config.Host,
		Port:     config.Port,
		User:     config.User,
		Password: config.Password,
		Pool:     5,
		IdlePool: 0,
	})

	if err != nil {
		return nil, err
	}

	if err := DB.Open(); err != nil {
		return nil, err
	}

	return &persister{
		DB: DB,
	}, nil
}

// MigrateUp applies all pending up migrations to the Database
func (p *persister) MigrateUp() error {
	migrationBox, err := pop.NewMigrationBox(migrations, p.DB)
	if err != nil {
		return err
	}
	err = migrationBox.Up()
	if err != nil {
		return err
	}
	return nil
}

// MigrateDown migrates the Database down by the given number of steps
func (p *persister) MigrateDown(steps int) error {
	migrationBox, err := pop.NewMigrationBox(migrations, p.DB)
	if err != nil {
		return err
	}
	err = migrationBox.Down(steps)
	if err != nil {
		return err
	}
	return nil
}

func (p *persister) GetConnection() *pop.Connection {
	return p.DB
}

func (p *persister) GetUserPersister() UserPersister {
	return NewUserPersister(p.DB)
}

func (p *persister) GetUserPersisterWithConnection(tx *pop.Connection) UserPersister {
	return NewUserPersister(tx)
}

func (p *persister) GetPasscodePersister() PasscodePersister {
	return NewPasscodePersister(p.DB)
}

func (p *persister) GetPasscodePersisterWithConnection(tx *pop.Connection) PasscodePersister {
	return NewPasscodePersister(tx)
}

func (p *persister) GetWebauthnCredentialPersister() WebauthnCredentialPersister {
	return NewWebauthnCredentialPersister(p.DB)
}

func (p *persister) GetWebauthnCredentialPersisterWithConnection(tx *pop.Connection) WebauthnCredentialPersister {
	return NewWebauthnCredentialPersister(tx)
}

func (p *persister) GetWebauthnSessionDataPersister() WebauthnSessionDataPersister {
	return NewWebauthnSessionDataPersister(p.DB)
}

func (p *persister) GetWebauthnSessionDataPersisterWithConnection(tx *pop.Connection) WebauthnSessionDataPersister {
	return NewWebauthnSessionDataPersister(tx)
}

func (p *persister) GetJwkPersister() JwkPersister {
	return NewJwkPersister(p.DB)
}

func (p *persister) GetJwkPersisterWithConnection(tx *pop.Connection) JwkPersister {
	return NewJwkPersister(tx)
<<<<<<< HEAD
=======
}

func (p *persister) Transaction(fn func(tx *pop.Connection) error) error {
	return p.DB.Transaction(fn)
>>>>>>> e06840db
}<|MERGE_RESOLUTION|>--- conflicted
+++ resolved
@@ -16,10 +16,7 @@
 
 type Persister interface {
 	GetConnection() *pop.Connection
-<<<<<<< HEAD
-=======
 	Transaction(func(tx *pop.Connection) error) error
->>>>>>> e06840db
 	GetUserPersister() UserPersister
 	GetUserPersisterWithConnection(tx *pop.Connection) UserPersister
 	GetPasscodePersister() PasscodePersister
@@ -136,11 +133,8 @@
 
 func (p *persister) GetJwkPersisterWithConnection(tx *pop.Connection) JwkPersister {
 	return NewJwkPersister(tx)
-<<<<<<< HEAD
-=======
 }
 
 func (p *persister) Transaction(fn func(tx *pop.Connection) error) error {
 	return p.DB.Transaction(fn)
->>>>>>> e06840db
 }